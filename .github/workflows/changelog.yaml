name: Changelog
on:
  pull_request:
    branches: [ master ]
    types: [closed]

<<<<<<< HEAD
=======
  release:
    types: [ published ]

>>>>>>> e7acba8a
jobs:
  generate_changelog:
    runs-on: ubuntu-latest
    name: Generate changelog for master branch
    steps:
      - uses: actions/checkout@v1
      - name: Generate changelog
        uses: charmixer/auto-changelog-action@v1.1
        with:
          token: ${{ secrets.CI_TOKEN }}
          since_tag: v0.6.1
          exclude_tags: "v0.5.13,v0.5.14"
      - name: Commit files
        env:
          CI_USER: ${{ secrets.CI_USER }}
          CI_EMAIL: ${{ secrets.CI_EMAIL }}
          ACTIONS_ALLOW_UNSECURE_COMMANDS: true
        run: |
          git config --local user.email "$CI_EMAIL"
          git config --local user.name "$CI_USER"
          git add CHANGELOG.md && git commit -m 'Updated CHANGELOG.md' && echo ::set-env name=push::1 || echo "No changes to CHANGELOG.md"
      - name: Push changes
        if: env.push == 1
        env:
          CI_USER: ${{ secrets.CI_USER }}
          CI_TOKEN: ${{ secrets.CI_TOKEN }}
        run: |
          git push "https://$CI_USER:$CI_TOKEN@github.com/$GITHUB_REPOSITORY.git" HEAD:master<|MERGE_RESOLUTION|>--- conflicted
+++ resolved
@@ -4,12 +4,9 @@
     branches: [ master ]
     types: [closed]
 
-<<<<<<< HEAD
-=======
   release:
     types: [ published ]
 
->>>>>>> e7acba8a
 jobs:
   generate_changelog:
     runs-on: ubuntu-latest
