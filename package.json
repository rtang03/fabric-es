--- conflicted
+++ resolved
@@ -3,30 +3,14 @@
   "version": "0.6.0",
   "license": "BSD-3-Clause-Clear",
   "scripts": {
-<<<<<<< HEAD
     "cp:root": "rimraf .build && mkdir -p ./.build && cp ./package.json .build",
     "tsc:auth": "lerna run tsc:prod --scope={@fabric-es/auth,@fabric-es/proxy}",
-=======
->>>>>>> 321fd502
     "tsc:lib": "lerna run tsc:prod --scope={@fabric-es/fabric-cqrs,@fabric-es/operator,@fabric-es/gateway-lib}",
     "tsc:all": "lerna run build",
-<<<<<<< HEAD
-    "pack:auth": "lerna run pack:lib --scope={@fabric-es/auth,@fabric-es/proxy}",
-    "pack:lib": "yarn cp:root && lerna run pack:lib --scope={@fabric-es/fabric-cqrs,@fabric-es/operator,@fabric-es/gateway-lib}",
-    "pack:gw-dev-net:org1": "lerna run pack:gw-dev-net --scope={@fabric-es/model-*,@fabric-es/gw-org1}",
-    "pack:gw-dev-net:org2": "lerna run pack:gw-dev-net --scope={@fabric-es/model-*,@fabric-es/gw-org2}",
-    "pack:gw-dev-net:org3": "lerna run pack:gw-dev-net --scope={@fabric-es/model-*,@fabric-es/gw-org3}",
-    "build:auth": "yarn tsc:auth && yarn pack:auth",
-    "build:gw-dev-net:org1": "yarn tsc:lib && yarn tsc:gw-org1 && yarn pack:lib && yarn pack:gw-dev-net:org1",
-    "build:gw-dev-net:org2": "yarn tsc:lib && yarn tsc:gw-org2 && yarn pack:lib && yarn pack:gw-dev-net:org2",
-    "build:gw-dev-net:org3": "yarn tsc:lib && yarn tsc:gw-org3 && yarn pack:lib && yarn pack:gw-dev-net:org3",
-    "build:tester": "yarn cp:root && lerna run pack --scope=@fabric-es/tester",
-=======
     "build:auth": "cd ./deployments/dev-net && ./build-auth.sh",
     "build:gw-dev-net:org1": "cd ./deployments/dev-net && ./build-gw.sh org1",
     "build:gw-dev-net:org2": "cd ./deployments/dev-net && ./build-gw.sh org2",
     "build:gw-dev-net:org3": "cd ./deployments/dev-net && ./build-gw.sh org3",
->>>>>>> 321fd502
     "bootstrap:fab": "cd ./deployments/dev-net && ./dev-net-run.2org.sh ",
     "build-run-test:fab": "cd ./deployments/dev-net && ./dev-net-test.2org-auth-gw.sh",
     "shutdown": "cd ./deployments/dev-net && ./cleanup.sh",
