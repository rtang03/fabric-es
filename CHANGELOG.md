--- conflicted
+++ resolved
@@ -1,5 +1,7 @@
-<<<<<<< HEAD
 ## vNEXT
+### Added
+- GraphQL resolver APIs for searching the projectionDb
+
 ### MOdified
 - Fix v2 related changes in dev-net to work with 3x orgs
 
@@ -15,11 +17,6 @@
 ### Remove
 - remove Ngac
 - disable image publishing to Google registry
-=======
-## VNext
-### Added
-- GraphQL resolver APIs for searching the projectionDb
->>>>>>> 7dd4c2c4
 
 ## [0.5.16] - 2020-4-3
 ### Added
