--- conflicted
+++ resolved
@@ -17,12 +17,8 @@
       - ORG_ADMIN_SECRET=admin-org1.netPW
       - GATEWAY_HOST=gw-org1
       - REDIS_HOST=redis01
-<<<<<<< HEAD
-      - REDIS_PORT=6379
       - QUERY_HANDLER_PORT=5001
-=======
       - REMOTE_URI=http://gw-org2:4001/graphql\ http://gw-org3:4001/graphql
->>>>>>> ba12281d
     working_dir: /home/app/packages/gw-org1
     ports:
       - 4001:4001
