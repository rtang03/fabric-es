--- conflicted
+++ resolved
@@ -4,10 +4,6 @@
 GREEN='\033[0;32m'
 NC='\033[0m'
 
-<<<<<<< HEAD
-export RELEASE=0.7.7
-export IMAGE_TAG=2.2.0
-=======
 # Check Release Version from package.json
 if [ -f ../../package.json ]
 then
@@ -24,7 +20,6 @@
 
 export CURRENT_UID=$(id -u):$(id -g)
 export RELEASE=${RELEASE_VERSION}
->>>>>>> 93704fe5
 export CONFIG=./config
 export VOLUME=./volume
 export ARTIFACTS=./artifacts
