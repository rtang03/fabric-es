--- conflicted
+++ resolved
@@ -15,7 +15,8 @@
 
 export AUTH_IMAGE=fabric-es/auth-server:${RELEASE}
 export TEST_IMAGE=fabric-es/tester:${RELEASE}
-
+export PROXY_IMAGE=fabric-es/proxy:{RELEASE}
+export UI_ACCOUNT_IMAGE=fabric-es/ui-account:{RELEASE}
 export ROOT_DIR=$CURRENT_DIR/../..
 
 export CHAINCODE=../../packages/chaincode
@@ -54,6 +55,8 @@
       DOMAIN="org0.com"
       CAPORT=5052
       PORT=7050
+      GATEWAY="-"
+      IMAGE="-"
       ;;
     org1)
       NAME="Org1"
@@ -61,6 +64,9 @@
       DOMAIN="org1.net"
       CAPORT=5054
       PORT=7051
+      CCPORT=7052
+      GATEWAY="gw-org1"
+      IMAGE=fabric-es/gw-org1:1.0
       ;;
     org2)
       NAME="Org2"
@@ -68,6 +74,9 @@
       DOMAIN="org2.net"
       CAPORT=5055
       PORT=7251
+      CCPORT=7252
+      GATEWAY="gw-org2"
+      IMAGE=fabric-es/gw-org2:1.0
       ;;
     org3)
       NAME="Org3"
@@ -75,6 +84,9 @@
       DOMAIN="org3.net"
       CAPORT=5056
       PORT=7451
+      CCPORT=7452
+      GATEWAY="gw-org3"
+      IMAGE=fabric-es/gw-org3:1.0
       ;;
   esac
 }
@@ -121,37 +133,4 @@
         ;;
     esac
   fi
-<<<<<<< HEAD
 }
-
-export VERSION=1.0
-export IMAGE_TAG=2.0.1
-export CONFIG=./config
-export VOLUME=./volume
-export ARTIFACTS=./artifacts
-export SCRIPTS=./scripts
-export CHAINCODE=../../packages/chaincode
-export CRYPTO=/var/artifacts/crypto-config
-export CURRENT_DIR=$PWD
-export ROOT_DIR=$PWD/../..
-export MEMBERS_3ORG="'Org1MSP.member','Org2MSP.member','Org3MSP.member'"
-export MEMBERS_2ORG="'Org1MSP.member','Org2MSP.member'"
-
-export AUTH_IMAGE=fabric-es/auth-server:1.0
-export PROXY_IMAGE=fabric-es/proxy:1.0
-export TEST_IMAGE=fabric-es/tester:1.0
-export UI_ACCOUNT_IMAGE=fabric-es/ui-account:1.0
-
-export COMPOSE_0_2ORG="-f compose.2org.yaml"
-export COMPOSE_1_2ORG="$COMPOSE_0_2ORG -f compose.2org.db.yaml"
-export COMPOSE_2_2ORG="$COMPOSE_1_2ORG -f compose.2org.auth.yaml"
-export COMPOSE_3_2ORG="$COMPOSE_2_2ORG -f compose.2org.gw.yaml"
-export COMPOSE_4_2ORG="$COMPOSE_3_2ORG -f compose.2org.tester.yaml"
-export COMPOSE_0_3ORG="$COMPOSE_0_2ORG -f compose.3org.yaml"
-export COMPOSE_1_3ORG="$COMPOSE_0_3ORG -f compose.2org.db.yaml -f compose.3org.db.yaml"
-export COMPOSE_2_3ORG="$COMPOSE_1_3ORG -f compose.2org.auth.yaml -f compose.3org.auth.yaml"
-export COMPOSE_3_3ORG="$COMPOSE_2_3ORG -f compose.2org.gw.yaml -f compose.3org.gw.yaml"
-export COMPOSE_4_3ORG="$COMPOSE_3_3ORG -f compose.3org.tester.yaml"
-=======
-}
->>>>>>> 321fd502
