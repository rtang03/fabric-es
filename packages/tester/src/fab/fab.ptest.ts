--- conflicted
+++ resolved
@@ -11,10 +11,7 @@
 let totalProc = 0;
 let totalWrite = 0;
 let totalRuns = 0;
-<<<<<<< HEAD
 let MaxRuns = 0;
-=======
->>>>>>> 7ba89644
 let rawData:{[k:string]:{rl:number[], rd:number[], o1:number[], o3:number[]}} = {};
 
 enum DocId {
@@ -106,10 +103,7 @@
 const dataType = cfgTestRun.rules.map(e => GrepLogCfg[e].dataType);
 const PT_HI:number = parseInt(process.env.FAB_PERCENTILE_HI_VAL || '100');
 const PT_LO:number = parseInt(process.env.FAB_PERCENTILE_LO_VAL || '0');
-<<<<<<< HEAD
 const NUM_DOC_IN_REQ_DATA = parseInt(process.env.FAB_REQ_DATA_SIZE || '2');
-=======
->>>>>>> 7ba89644
 const numSortfunc = function (a,b) {return a-b};
 
 let preGenIds = {};
@@ -653,7 +647,6 @@
   })
 }
 
-<<<<<<< HEAD
 let runList:{batch:number[],res:runTestResult[][]}  = {batch:[],res:[]};
 const isAllRun = ():void => {
     if (totalRuns >= MaxRuns) {
@@ -717,32 +710,6 @@
         );
       });
     }
-=======
-let runList:number[] = [];
-const calFinalStat = (runIdx: number, cfg: PerfTestConfig): void => {
-  runList.push(runIdx);
-  if ((runList.length === cfg.RUNS) && Object.keys(rawData).length > 0) {
-    testRule.forEach(e => {
-      const rls = rawData[e].rl.sort(numSortfunc);
-      const rds = rawData[e].rd.sort(numSortfunc);
-      const o1s = rawData[e].o1.sort(numSortfunc);
-      const o3s = rawData[e].o3.sort(numSortfunc);
-
-      const pAvg_rl = rls.filter( (_, idx) => idx >= Math.round(rls.length*PT_LO/100)-1 && idx <= Math.round(rls.length*PT_HI/100)-1);
-      const pAvg_rd = rds.filter( (_, idx) => idx >= Math.round(rds.length*PT_LO/100)-1 && idx <= Math.round(rds.length*PT_HI/100)-1);
-      const pAvg_o1 = o1s.filter( (_, idx) => idx >= Math.round(o1s.length*PT_LO/100)-1 && idx <= Math.round(o1s.length*PT_HI/100)-1);
-      const pAvg_o3 = o3s.filter( (_, idx) => idx >= Math.round(o3s.length*PT_LO/100)-1 && idx <= Math.round(o3s.length*PT_HI/100)-1);
-
-      console.log(`[Summary][Perf Stat. of ${e} (${cfg.BATCH} REQ x${cfg.RUNS} BTH)] {`
-      + `rl:{Min: ${Math.min.apply(Math, rls)}ms, Max: ${Math.max.apply(Math, rls)}ms, Avg: ${Math.round(rls.reduce((sum, cur) => sum+cur, 0) / rls.length)}ms, p${PT_LO}: ${percentile(rls, PT_LO)}ms, p${PT_HI}: ${percentile(rls, PT_HI)}ms, p_avg: ${Math.round(pAvg_rl.reduce((sum, cur) => sum+cur, 0) / pAvg_rl.length)}}`
-      + `, redis:{Min: ${Math.min.apply(Math, rds)}ms, Max: ${Math.max.apply(Math, rds)}ms, Avg: ${Math.round(rds.reduce((sum, cur) => sum+cur, 0) / rds.length)}ms, p${PT_LO}: ${percentile(rds, PT_LO)}ms, p${PT_HI}: ${percentile(rds, PT_HI)}ms, p_avg: ${Math.round(pAvg_rd.reduce((sum, cur) => sum+cur, 0) / pAvg_rd.length)}}`
-      + `, chainOrg1:{Min: ${Math.min.apply(Math, o1s)}ms, Max: ${Math.max.apply(Math, o1s)}ms, Avg: ${Math.round(o1s.reduce((sum, cur) => sum+cur, 0) / o1s.length)}ms, p${PT_LO}: ${percentile(o1s, PT_LO)}ms, p${PT_HI}: ${percentile(o1s, PT_HI)}ms, p_avg: ${Math.round(pAvg_o1.reduce((sum, cur) => sum+cur, 0) / pAvg_o1.length)}}`
-      + `, chainOrg3:{Min: ${Math.min.apply(Math, o3s)}ms, Max: ${Math.max.apply(Math, o3s)}ms, Avg: ${Math.round(o3s.reduce((sum, cur) => sum+cur, 0) / o3s.length)}ms, p${PT_LO}: ${percentile(o3s, PT_LO)}ms, p${PT_HI}: ${percentile(o3s, PT_HI)}ms, p_avg: ${Math.round(pAvg_o3.reduce((sum, cur) => sum+cur, 0) / pAvg_o3.length)}}`
-      + `}`
-      );
-
-    });
->>>>>>> 7ba89644
   }
 }
 
@@ -833,10 +800,6 @@
       }
     }))
       .then(async (values) => {
-<<<<<<< HEAD
-=======
-
->>>>>>> 7ba89644
         
         // Print Breakdown
         if (isShowBkdn) {
@@ -853,10 +816,6 @@
             const rdRawData = values.map( o=> parseInt(o.tsRec[e].redis));
             const o1RawData = values.map( o=> parseInt(o.tsRec[e].chainOrg1));
             const o3RawData = values.map( o=> parseInt(o.tsRec[e].chainOrg3));
-<<<<<<< HEAD
-            const tlRawData = values.map( o=> parseInt(o.tsRec[e].ttl));
-=======
->>>>>>> 7ba89644
 
             console.log(`[Test run ${run}][Perf Stat. of ${e}]`
             + `NoTrans: ${values.length}`
@@ -864,10 +823,6 @@
             + `, redis:{Min: ${Math.min.apply(Math, rdRawData)}ms, Max: ${Math.max.apply(Math, rdRawData)}ms, Avg: ${Math.round(values.reduce((sum, cur) => sum+parseInt(cur.tsRec[e].redis), 0) / values.length)}ms, p${PT_HI}: ${percentile(rdRawData.sort(numSortfunc), PT_HI)}ms}`
             + `, chainOrg1:{Min: ${Math.min.apply(Math, o1RawData)}ms, Max: ${Math.max.apply(Math, o1RawData)}ms, Avg: ${Math.round(values.reduce((sum, cur) => sum+parseInt(cur.tsRec[e].chainOrg1), 0) / values.length)}ms, p${PT_HI}: ${percentile(o1RawData.sort(numSortfunc), PT_HI)}ms}`
             + `, chainOrg3:{Min: ${Math.min.apply(Math, o3RawData)}ms, Max: ${Math.max.apply(Math, o3RawData)}ms, Avg: ${Math.round(values.reduce((sum, cur) => sum+parseInt(cur.tsRec[e].chainOrg3), 0) / values.length)}ms, p${PT_HI}: ${percentile(o3RawData.sort(numSortfunc), PT_HI)}ms}`
-<<<<<<< HEAD
-            + `, total:{Min: ${Math.min.apply(Math, tlRawData)}ms, Max: ${Math.max.apply(Math, tlRawData)}ms, Avg: ${Math.round(values.reduce((sum, cur) => sum+parseInt(cur.tsRec[e].ttl), 0) / values.length)}ms, p${PT_HI}: ${percentile(tlRawData.sort(numSortfunc), PT_HI)}ms}`
-=======
->>>>>>> 7ba89644
             );
 
           });
@@ -886,11 +841,7 @@
           console.log(`[Test run ${run}][Elapsed time ${((Date.now() - authStarts)/1000).toFixed(3)}s] Completed: ${values.length}`);
         }
 
-<<<<<<< HEAD
         calSummaryStat(i , cfg, values);
-=======
-        calFinalStat(i , cfg);
->>>>>>> 7ba89644
       })
       .catch(errors => {
         console.log(`[Test run ${run}][Elapsed time ${((Date.now() - authStarts)/1000).toFixed(3)}s] Error: ${errors}`);
