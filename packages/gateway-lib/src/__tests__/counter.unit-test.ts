--- conflicted
+++ resolved
@@ -216,13 +216,8 @@
       console.log('admin service started')
     );
 
-<<<<<<< HEAD
-    // Step 5: Prepare Federated Gateway
+    // Step 10: Prepare Federated Gateway
     const { gateway } = await createGateway({
-=======
-    // Step 10: Prepare Federated Gateway
-    app = await createGateway({
->>>>>>> b88d32ce
       serviceList: [
         { name: 'admin', url: `http://localhost:${ADMIN_SERVICE_PORT}/graphql` },
         { name: 'counter', url: `http://localhost:${MODEL_SERVICE_PORT}/graphql` },
