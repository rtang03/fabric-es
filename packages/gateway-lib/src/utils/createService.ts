import { createHash } from 'crypto';
import util from 'util';
import { buildFederatedSchema } from '@apollo/federation';
import {
  createRepository,
  createPrivateRepository,
  getNetwork,
  PrivateRepository,
  RedisRepository,
  Repository,
  createQueryDatabase,
  RedisearchDefinition,
  Commit,
  EntityType,
  ReducerCallback
} from '@fabric-es/fabric-cqrs';
import { mergeResolvers, mergeTypeDefs } from '@graphql-tools/merge';
import { GraphQLResolverMap } from 'apollo-graphql';
import { ApolloServer } from 'apollo-server';
import EC from 'elliptic';
import { Gateway, Network, Wallet } from 'fabric-network';
import { DocumentNode } from 'graphql';
import type { RedisOptions } from 'ioredis';
import { Redisearch } from 'redis-modules-sdk';
import type { Selector } from 'reselect';
import { DataSrc } from '..';
import { Organization, OrgEvents, orgReducer, orgIndices, User, UserEvents, userReducer, userIndices } from '../common/model';
import { AddRepository, AddRemoteRepository, FederatedService, ServiceType } from '../types';
import { buildCatalogedSchema } from './catalog';
import { composeRedisRepos, getLogger, shutdownApollo, normalizeReq, getAclTypeDefs, getAclResolver } from '.';

/**
 * @about entity microservice
 * @example [counter.unit-test.ts](https://github.com/rtang03/fabric-es/blob/master/packages/gateway-lib/src/__tests__/counter.unit-test.ts)
 * ```typescript
 *  // step 1: init service
 *  const { config, getRepository } = await createService({
 *    asLocalhost: true,
 *    channelName,
 *    connectionProfile,
 *    serviceName: 'counter',
 *    enrollmentId: orgAdminId,
 *    wallet,
 *    redisOptions,
 *  });
 *
 *  // step 2: configure service with Repository
 *  const modelApolloService = await config({ typeDefs, resolvers })
 *    .addRepository(getRepository<Counter, CounterEvent>(entityName, counterReduer))
 *    .create();
 *
 *  // step 3: run service
 *  await modeApolloService.listen({ port });
 * ```
 *
 * @params option
 * ```typescript
 * {
 *   // run as local host, when using docker-compose
 *   asLocalhost: boolean;
 *   enrollmentId: string
 *   // microservice name
 *   serviceName: string;
 *   // is a private data repository
 *   isPrivate: boolean;
 *   channelName: string;
 *   // path to connectionProfile
 *   connectionProfile: string;
 *   // Fabric file wallet
 *   wallet: Wallet;
 *   // redis option
 *   redisOptions: RedisOptions;
 * }
 * ```
 */
export const createService: (option: {
  channelName: string;
  connectionProfile: string;
  asLocalhost: boolean;
  enrollmentId: string;
  type?: ServiceType;
  redisOptions: RedisOptions;
  serviceName: string;
  wallet: Wallet;
  keyPath?: string;
  aclPath?: string;
  isAddUserRepo?: boolean;
}) => Promise<FederatedService> = async ({
  asLocalhost,
  channelName,
  connectionProfile,
  enrollmentId,
  type = ServiceType.Public,
  redisOptions,
  serviceName,
  wallet,
  keyPath,
  aclPath,
  isAddUserRepo = false,
}) => {
    const logger = getLogger('[gw-lib] createService.js');
    const client = new Redisearch(redisOptions);
    const ec = new EC.ec('secp256k1');

    let networkConfig;
    let gateway: Gateway;
    let network: Network;
    let redisRepos: Record<string, RedisRepository> = {};

    // connect Redis
    try {
      await client.connect();
      logger.info('redis connected');
    } catch (e) {
      logger.error(util.format('fail to connect Redis, %j', e));
      throw new Error(e);
    }

    // prepare Fabric network connection
    try {
      networkConfig = await getNetwork({
        discovery: (type !== ServiceType.Private), // only for non-private repo
        asLocalhost,
        channelName,
        connectionProfile,
        wallet,
        enrollmentId,
      });

      logger.info('fabric connected');

      gateway = networkConfig.gateway;
      network = networkConfig.network;
    } catch (e) {
      logger.error(util.format('fail to obtain Fabric network config, %j', e));
      throw new Error(e);
    }

    const mspId = gateway?.getIdentity()?.mspId;
    logger.info('mspId: ', mspId);

<<<<<<< HEAD
  // const aclDbPath = (aclPath) ? `${aclPath}${aclPath.endsWith('/') ? '' : '/'}${serviceName}.db` : undefined;
=======
    const aclDbPath = (aclPath) ? `${aclPath}${aclPath.endsWith('/') ? '' : '/'}${serviceName}.db` : undefined;
>>>>>>> a4eaee27

    const getPrivateRepository = <TEntity, TEvent>(
      entity: EntityType<TEntity>,
      reducer: ReducerCallback<TEntity, TEvent>,
    ) =>
      createPrivateRepository<TEntity, TEvent>(
        entity,
        reducer,
        {
          ...networkConfig,
          connectionProfile,
          channelName,
          wallet,
        },
      );

    const getRepository = <TEntity, TOutput, TEvent>(entity: EntityType<TEntity>, reducer: ReducerCallback<TEntity, TEvent>) =>
      createRepository<TEntity, TOutput, TEvent>(entity, reducer, {
        ...networkConfig,
        queryDatabase: createQueryDatabase(client, redisRepos),
        connectionProfile,
        channelName,
        wallet,
      });

    return {
      config: (sdl: {
        typeDefs: DocumentNode;
        resolvers: GraphQLResolverMap<any>;
      }[]) => {
        const repositories: {
          entityName: string;
          repository: Repository | PrivateRepository;
        }[] = [];

<<<<<<< HEAD
  return {
    config: (sdl: {
      typeDefs: DocumentNode;
      resolvers: GraphQLResolverMap<any>;
    }[]) => {
      const repositories: {
        entityName: string;
        repository: Repository | PrivateRepository;
        isPrivate: boolean;
      }[] = [];

      const create: (option?: {
        mspId?: string;
        playground?: boolean;
        introspection?: boolean;
        catalog?: boolean;
      }) => ApolloServer = (option) => {
        // const sdls = [];
        // let csdl = ((option && option.catalog) || !option) ? buildCatalogedSchema(serviceName, type, sdl) : combinSchema({sdls: sdl}); // TODO: here assume using default names for the root operations
        // if (csdl) sdls.push(csdl);
        // if (type === ServiceType.Private) {
        //   sdls.push({
        //    typeDefs: getAclTypeDefs(serviceName),
        //    resolvers: getAclResolver(serviceName),
        //   });
        //   csdl = combinSchema({sdls}); // TODO: here assume using default names for the root operations
        // }
        // const schema = buildFederatedSchema(csdl);
        if (type === ServiceType.Private) {
          for (const repo of repositories) {
            if (repo.isPrivate) {
              sdl.push({
                typeDefs: getAclTypeDefs(repo.entityName),
                resolvers: getAclResolver(repo.entityName, repo.repository as PrivateRepository),
              });
            }
          }
        }
        const sdls = {
          typeDefs: mergeTypeDefs(sdl.map(s => s.typeDefs)),
          resolvers: mergeResolvers(sdl.map(s => s.resolvers)),
        };
        const schema = buildFederatedSchema(((option && option.catalog) || !option) ? buildCatalogedSchema(serviceName, type, sdls) : sdls);
        //
=======
        const create: (option?: {
          mspId?: string;
          playground?: boolean;
          introspection?: boolean;
          catalog?: boolean;
        }) => ApolloServer = (option) => {
          // const sdls = [];
          // let csdl = ((option && option.catalog) || !option) ? buildCatalogedSchema(serviceName, type, sdl) : combinSchema({sdls: sdl}); // TODO: here assume using default names for the root operations
          // if (csdl) sdls.push(csdl);
          // if (type === ServiceType.Private) {
          //   sdls.push({
          //    typeDefs: getAclTypeDefs(serviceName),
          //    resolvers: getAclResolver(serviceName),
          //   });
          //   csdl = combinSchema({sdls}); // TODO: here assume using default names for the root operations
          // }
          // const schema = buildFederatedSchema(csdl);
          if (type === ServiceType.Private) {
            sdl.push({
              typeDefs: getAclTypeDefs(serviceName),
              resolvers: getAclResolver(serviceName),
            });
          }
          const sdls = {
            typeDefs: mergeTypeDefs(sdl.map(s => s.typeDefs)),
            resolvers: mergeResolvers(sdl.map(s => s.resolvers)),
          };
          const schema = buildFederatedSchema(((option && option.catalog) || !option) ? buildCatalogedSchema(serviceName, type, sdls) : sdls);
          //

          const args = mspId ? { mspId } : undefined;
          const flags = {
            playground: option?.playground,
            introspection: option?.introspection,
          };
>>>>>>> a4eaee27

          redisRepos = composeRedisRepos(client, redisRepos)(Organization, { fields: orgIndices });
          repositories.push({
            entityName: Organization.entityName, repository: getRepository<Organization, Organization, OrgEvents>(Organization, orgReducer),
          });

<<<<<<< HEAD
        redisRepos = composeRedisRepos(client, redisRepos)(Organization, { fields: orgIndices});
        redisRepos = composeRedisRepos(client, redisRepos)(User, { fields: userIndices});
        repositories.push({
          entityName: Organization.entityName, repository: getRepository<Organization, Organization, OrgEvents>(Organization, orgReducer), isPrivate: false,
        }, {
          entityName: User.entityName, repository: getRepository<User, User, UserEvents>(User, userReducer), isPrivate: false,
        });

        return new ApolloServer(
          Object.assign(
            {
              schema,
              dataSources: () =>
                repositories.reduce(
                  (obj, { entityName, repository, isPrivate }) => ({
                    ...obj,
                    [entityName]: (isPrivate) ? new DataSrc({ repo: repository, isPrivate: true }) : new DataSrc({ repo: repository }),
                  }),
                  {}
                ),
              context: async ({ req }) => {
                if (type === ServiceType.Private) {
                  const queries = /^query.*?[{][\s]*?(.*?)[ ({].*$/g.exec(req.body.query.replace(/\s*[\n\r]+\s*/g, ' '));
                  const query = (queries && queries.length > 1) ? queries[1] : undefined;
                  const variables = query ? req.body.variables : undefined;
=======
          if (isAddUserRepo) {
            redisRepos = composeRedisRepos(client, redisRepos)(User, { fields: userIndices });
            repositories.push({
              entityName: User.entityName, repository: getRepository<User, User, UserEvents>(User, userReducer),
            });
          }

          return new ApolloServer(
            Object.assign(
              {
                schema,
                dataSources: () =>
                  repositories.reduce(
                    (obj, { entityName, repository }) => ({
                      ...obj,
                      [entityName]: new DataSrc({ repo: repository }),
                    }),
                    {}
                  ),
                context: async ({ req }) => {
                  if (type === ServiceType.Private) {
                    const queries = /^query.*?[{][\s]*?(.*?)[ ({].*$/g.exec(req.body.query.replace(/\s*[\n\r]+\s*/g, ' '));
                    const query = (queries && queries.length > 1) ? queries[1] : undefined;
                    const variables = query ? req.body.variables : undefined;
>>>>>>> a4eaee27

                    // For requests made from 'remoteData', verify the signature (plus check acl) to determine the access right
                    if (query && req.headers.accessor && req.headers.signature) {
                      const hash = query ? createHash('sha256').update(normalizeReq(query, variables)).digest('hex') : undefined;

<<<<<<< HEAD
                    // Get public key
                    const repos = repositories.filter(r => r.entityName === Organization.entityName);
                    if (repos.length > 0 && (repos[0].repository as Repository).fullTextSearchEntity) {
                      const org = await (repos[0].repository as Repository).fullTextSearchEntity({
                        entityName: Organization.entityName,
                        query: `@id:${req.headers.accessor}`,
                        cursor: 0,
                        pagesize: 1,
                      });
                      if (org.status === 'OK' && org.data?.items[0].pubkey) {
                        return Object.assign({
                          ...req.headers,
                          hash,
                          serviceName,
                          serviceType: type,
                          ec,
                          pubkey: org.data?.items[0].pubkey,
                        }, args);
=======
                      // Get public key
                      const repos = repositories.filter(r => r.entityName === Organization.entityName);
                      if (repos.length > 0 && (repos[0].repository as Repository).fullTextSearchEntity) {
                        const org = await (repos[0].repository as Repository).fullTextSearchEntity({
                          entityName: Organization.entityName,
                          query: `@id:${req.headers.accessor}`,
                          cursor: 0,
                          pagesize: 1,
                        });
                        if (org.status === 'OK' && org.data?.items[0].pubkey) {
                          return Object.assign({
                            ...req.headers,
                            hash,
                            serviceName,
                            serviceType: type,
                            ec,
                            pubkey: org.data?.items[0].pubkey,
                            aclPath: aclDbPath,
                          }, args);
                        }
>>>>>>> a4eaee27
                      }
                    }

<<<<<<< HEAD
                  // For requests not made thru 'remoteData', use the bearer token for authentication
                  return Object.assign({
                    ...req.headers,
                    serviceName,
                    serviceType: type,
                    ec,
                    keyPath,
                  }, args);
                } else if (type === ServiceType.Remote) {
                  return Object.assign(
                    {
=======
                    // For requests not made thru 'remoteData', use the bearer token for authentication
                    return Object.assign({
>>>>>>> a4eaee27
                      ...req.headers,
                      serviceName,
                      serviceType: type,
                      ec,
                      keyPath,
                      aclPath: aclDbPath,
                    }, args);
                  } else if (type === ServiceType.Remote) {
                    return Object.assign(
                      {
                        ...req.headers,
                        serviceName,
                        serviceType: type,
                        ec,
                        keyPath,
                      }, args);
                  } else {
                    return Object.assign(
                      {
                        ...req.headers,
                        serviceName,
                        serviceType: type,
                      },
                      args,
                    );
                  }
                },
              },
              flags
            )
          );
        };

        const addPrivateRepository = <TEntity, TEvent>(entity, reducer) => {
          // NOTE: in response to Jack's request
          // if (type !== ServiceType.Private) throw new Error('Invlid operation for non-private repo');

<<<<<<< HEAD
        const repository = getPrivateRepository<TEntity, TEvent>(entity, reducer);
        repositories.push({
          entityName: repository.getEntityName(),
          repository,
          isPrivate: true,
        });
        return { create, addRepository, addPrivateRepository };
      };
=======
          const repository = getPrivateRepository<TEntity, TEvent>(entity, reducer);
          repositories.push({
            entityName: repository.getEntityName(),
            repository,
          });
          return { create, addRepository, addPrivateRepository };
        };
>>>>>>> a4eaee27

        const addRepository: <TEntity, TRedis, TOutput, TEvent>(
          entity: EntityType<TEntity>,
          option: {
            reducer: ReducerCallback<TEntity, TEvent>;
            fields: RedisearchDefinition<TEntity>;
            preSelector?: Selector<[TEntity, Commit[]?], TRedis>;
            postSelector?: Selector<TRedis, TOutput>;
          }) => AddRepository = (entity, { reducer, fields, preSelector, postSelector }) => {
            redisRepos = composeRedisRepos(
              client,
              redisRepos
            )(entity, {
              fields,
              preSelector,
              postSelector,
            });

<<<<<<< HEAD
        const repository = getRepository(entity, reducer);
        repositories.push({
          entityName: entity.entityName,
          repository,
          isPrivate: false,
        });
=======
            const repository = getRepository(entity, reducer);
            repositories.push({
              entityName: entity.entityName,
              repository,
            });
>>>>>>> a4eaee27

            return { create, addRepository, addPrivateRepository };
          };

        const addRemoteRepository: <TParent, TEntity, TRedis, TOutput, TEvent>(
          parent: EntityType<TParent>,
          entity: EntityType<TEntity>,
          option: {
            reducer: ReducerCallback<TParent, TEvent>;
            fields: RedisearchDefinition<TParent>;
            preSelector?: Selector<[TParent, Commit[]?], TRedis>;
            postSelector?: Selector<TRedis, TOutput>;
          }) => AddRemoteRepository = (parent, entity, option) => {
            if (type !== ServiceType.Remote) throw new Error('Invlid operation for non-remote repo');
            if (!entity.parentName || entity.parentName !== parent.entityName)
              throw new Error(`invalid 'parentName' in entity '${entity.entityName}'`);

            addRepository(parent, option);
            return { create, addRemoteRepository };
          };

        return { addRepository, addPrivateRepository, addRemoteRepository };
      },
      disconnect: () => gateway.disconnect(),
      getMspId: () => mspId,
      getRedisRepos: () => redisRepos,
      getRepository,
      getPrivateRepository,
      getServiceName: () => serviceName,
      shutdown: shutdownApollo({ redis: client.redis, logger, name: serviceName }),
    };
  };<|MERGE_RESOLUTION|>--- conflicted
+++ resolved
@@ -83,7 +83,6 @@
   serviceName: string;
   wallet: Wallet;
   keyPath?: string;
-  aclPath?: string;
   isAddUserRepo?: boolean;
 }) => Promise<FederatedService> = async ({
   asLocalhost,
@@ -95,7 +94,6 @@
   serviceName,
   wallet,
   keyPath,
-  aclPath,
   isAddUserRepo = false,
 }) => {
     const logger = getLogger('[gw-lib] createService.js');
@@ -138,12 +136,6 @@
 
     const mspId = gateway?.getIdentity()?.mspId;
     logger.info('mspId: ', mspId);
-
-<<<<<<< HEAD
-  // const aclDbPath = (aclPath) ? `${aclPath}${aclPath.endsWith('/') ? '' : '/'}${serviceName}.db` : undefined;
-=======
-    const aclDbPath = (aclPath) ? `${aclPath}${aclPath.endsWith('/') ? '' : '/'}${serviceName}.db` : undefined;
->>>>>>> a4eaee27
 
     const getPrivateRepository = <TEntity, TEvent>(
       entity: EntityType<TEntity>,
@@ -177,54 +169,9 @@
         const repositories: {
           entityName: string;
           repository: Repository | PrivateRepository;
+          isPrivate: boolean;
         }[] = [];
 
-<<<<<<< HEAD
-  return {
-    config: (sdl: {
-      typeDefs: DocumentNode;
-      resolvers: GraphQLResolverMap<any>;
-    }[]) => {
-      const repositories: {
-        entityName: string;
-        repository: Repository | PrivateRepository;
-        isPrivate: boolean;
-      }[] = [];
-
-      const create: (option?: {
-        mspId?: string;
-        playground?: boolean;
-        introspection?: boolean;
-        catalog?: boolean;
-      }) => ApolloServer = (option) => {
-        // const sdls = [];
-        // let csdl = ((option && option.catalog) || !option) ? buildCatalogedSchema(serviceName, type, sdl) : combinSchema({sdls: sdl}); // TODO: here assume using default names for the root operations
-        // if (csdl) sdls.push(csdl);
-        // if (type === ServiceType.Private) {
-        //   sdls.push({
-        //    typeDefs: getAclTypeDefs(serviceName),
-        //    resolvers: getAclResolver(serviceName),
-        //   });
-        //   csdl = combinSchema({sdls}); // TODO: here assume using default names for the root operations
-        // }
-        // const schema = buildFederatedSchema(csdl);
-        if (type === ServiceType.Private) {
-          for (const repo of repositories) {
-            if (repo.isPrivate) {
-              sdl.push({
-                typeDefs: getAclTypeDefs(repo.entityName),
-                resolvers: getAclResolver(repo.entityName, repo.repository as PrivateRepository),
-              });
-            }
-          }
-        }
-        const sdls = {
-          typeDefs: mergeTypeDefs(sdl.map(s => s.typeDefs)),
-          resolvers: mergeResolvers(sdl.map(s => s.resolvers)),
-        };
-        const schema = buildFederatedSchema(((option && option.catalog) || !option) ? buildCatalogedSchema(serviceName, type, sdls) : sdls);
-        //
-=======
         const create: (option?: {
           mspId?: string;
           playground?: boolean;
@@ -243,10 +190,14 @@
           // }
           // const schema = buildFederatedSchema(csdl);
           if (type === ServiceType.Private) {
-            sdl.push({
-              typeDefs: getAclTypeDefs(serviceName),
-              resolvers: getAclResolver(serviceName),
-            });
+            for (const repo of repositories) {
+              if (repo.isPrivate) {
+                sdl.push({
+                  typeDefs: getAclTypeDefs(repo.entityName),
+                  resolvers: getAclResolver(repo.entityName, repo.repository as PrivateRepository),
+                });
+              }
+            }
           }
           const sdls = {
             typeDefs: mergeTypeDefs(sdl.map(s => s.typeDefs)),
@@ -260,44 +211,16 @@
             playground: option?.playground,
             introspection: option?.introspection,
           };
->>>>>>> a4eaee27
 
           redisRepos = composeRedisRepos(client, redisRepos)(Organization, { fields: orgIndices });
           repositories.push({
-            entityName: Organization.entityName, repository: getRepository<Organization, Organization, OrgEvents>(Organization, orgReducer),
+            entityName: Organization.entityName, repository: getRepository<Organization, Organization, OrgEvents>(Organization, orgReducer), isPrivate: false,
           });
 
-<<<<<<< HEAD
-        redisRepos = composeRedisRepos(client, redisRepos)(Organization, { fields: orgIndices});
-        redisRepos = composeRedisRepos(client, redisRepos)(User, { fields: userIndices});
-        repositories.push({
-          entityName: Organization.entityName, repository: getRepository<Organization, Organization, OrgEvents>(Organization, orgReducer), isPrivate: false,
-        }, {
-          entityName: User.entityName, repository: getRepository<User, User, UserEvents>(User, userReducer), isPrivate: false,
-        });
-
-        return new ApolloServer(
-          Object.assign(
-            {
-              schema,
-              dataSources: () =>
-                repositories.reduce(
-                  (obj, { entityName, repository, isPrivate }) => ({
-                    ...obj,
-                    [entityName]: (isPrivate) ? new DataSrc({ repo: repository, isPrivate: true }) : new DataSrc({ repo: repository }),
-                  }),
-                  {}
-                ),
-              context: async ({ req }) => {
-                if (type === ServiceType.Private) {
-                  const queries = /^query.*?[{][\s]*?(.*?)[ ({].*$/g.exec(req.body.query.replace(/\s*[\n\r]+\s*/g, ' '));
-                  const query = (queries && queries.length > 1) ? queries[1] : undefined;
-                  const variables = query ? req.body.variables : undefined;
-=======
           if (isAddUserRepo) {
             redisRepos = composeRedisRepos(client, redisRepos)(User, { fields: userIndices });
             repositories.push({
-              entityName: User.entityName, repository: getRepository<User, User, UserEvents>(User, userReducer),
+              entityName: User.entityName, repository: getRepository<User, User, UserEvents>(User, userReducer), isPrivate: false,
             });
           }
 
@@ -307,9 +230,9 @@
                 schema,
                 dataSources: () =>
                   repositories.reduce(
-                    (obj, { entityName, repository }) => ({
+                    (obj, { entityName, repository, isPrivate }) => ({
                       ...obj,
-                      [entityName]: new DataSrc({ repo: repository }),
+                      [entityName]: (isPrivate) ? new DataSrc({ repo: repository, isPrivate: true }) : new DataSrc({ repo: repository }),
                     }),
                     {}
                   ),
@@ -318,32 +241,11 @@
                     const queries = /^query.*?[{][\s]*?(.*?)[ ({].*$/g.exec(req.body.query.replace(/\s*[\n\r]+\s*/g, ' '));
                     const query = (queries && queries.length > 1) ? queries[1] : undefined;
                     const variables = query ? req.body.variables : undefined;
->>>>>>> a4eaee27
 
                     // For requests made from 'remoteData', verify the signature (plus check acl) to determine the access right
                     if (query && req.headers.accessor && req.headers.signature) {
                       const hash = query ? createHash('sha256').update(normalizeReq(query, variables)).digest('hex') : undefined;
 
-<<<<<<< HEAD
-                    // Get public key
-                    const repos = repositories.filter(r => r.entityName === Organization.entityName);
-                    if (repos.length > 0 && (repos[0].repository as Repository).fullTextSearchEntity) {
-                      const org = await (repos[0].repository as Repository).fullTextSearchEntity({
-                        entityName: Organization.entityName,
-                        query: `@id:${req.headers.accessor}`,
-                        cursor: 0,
-                        pagesize: 1,
-                      });
-                      if (org.status === 'OK' && org.data?.items[0].pubkey) {
-                        return Object.assign({
-                          ...req.headers,
-                          hash,
-                          serviceName,
-                          serviceType: type,
-                          ec,
-                          pubkey: org.data?.items[0].pubkey,
-                        }, args);
-=======
                       // Get public key
                       const repos = repositories.filter(r => r.entityName === Organization.entityName);
                       if (repos.length > 0 && (repos[0].repository as Repository).fullTextSearchEntity) {
@@ -361,35 +263,18 @@
                             serviceType: type,
                             ec,
                             pubkey: org.data?.items[0].pubkey,
-                            aclPath: aclDbPath,
                           }, args);
                         }
->>>>>>> a4eaee27
                       }
                     }
 
-<<<<<<< HEAD
-                  // For requests not made thru 'remoteData', use the bearer token for authentication
-                  return Object.assign({
-                    ...req.headers,
-                    serviceName,
-                    serviceType: type,
-                    ec,
-                    keyPath,
-                  }, args);
-                } else if (type === ServiceType.Remote) {
-                  return Object.assign(
-                    {
-=======
                     // For requests not made thru 'remoteData', use the bearer token for authentication
                     return Object.assign({
->>>>>>> a4eaee27
                       ...req.headers,
                       serviceName,
                       serviceType: type,
                       ec,
                       keyPath,
-                      aclPath: aclDbPath,
                     }, args);
                   } else if (type === ServiceType.Remote) {
                     return Object.assign(
@@ -421,24 +306,14 @@
           // NOTE: in response to Jack's request
           // if (type !== ServiceType.Private) throw new Error('Invlid operation for non-private repo');
 
-<<<<<<< HEAD
-        const repository = getPrivateRepository<TEntity, TEvent>(entity, reducer);
-        repositories.push({
-          entityName: repository.getEntityName(),
-          repository,
-          isPrivate: true,
-        });
-        return { create, addRepository, addPrivateRepository };
-      };
-=======
           const repository = getPrivateRepository<TEntity, TEvent>(entity, reducer);
           repositories.push({
             entityName: repository.getEntityName(),
             repository,
+            isPrivate: true,
           });
           return { create, addRepository, addPrivateRepository };
         };
->>>>>>> a4eaee27
 
         const addRepository: <TEntity, TRedis, TOutput, TEvent>(
           entity: EntityType<TEntity>,
@@ -457,20 +332,12 @@
               postSelector,
             });
 
-<<<<<<< HEAD
-        const repository = getRepository(entity, reducer);
-        repositories.push({
-          entityName: entity.entityName,
-          repository,
-          isPrivate: false,
-        });
-=======
             const repository = getRepository(entity, reducer);
             repositories.push({
               entityName: entity.entityName,
               repository,
+              isPrivate: false,
             });
->>>>>>> a4eaee27
 
             return { create, addRepository, addPrivateRepository };
           };
