--- conflicted
+++ resolved
@@ -80,30 +80,7 @@
             const sid = event.message.split('-');
             lastPosition = `${sid[0]}-${parseInt(sid[1], 10) + 1}`;
 
-<<<<<<< HEAD
-              logger.debug(`[PERFTEST]{"sid":${event.message},"count":${incoming.length},"redisEventStart":${Date.now()}}`);
-              for (const msg of incoming) {
-                if (callback) {
-                  let obj;
-                  try {
-                    obj = JSON.parse(msg[1][1]);
-                  } catch (error) {
-                    logger.warn(`Received non-JSON message: '${msg[1][1]}'`);
-                    await callback(topic, null, msg[1][1]);
-                    continue;
-                  }
-                  try {
-                    if (isReqRes(obj)) {
-                      logger.debug(`[PERFTEST]{"id":"${obj.id}","sid":${event.message},"redisResFinish":${Date.now()}}`);
-                      await callback(event.channel, obj);
-                    } else {
-                      logger.warn(`Received message of unknown type: '${msg[1][1]}'`);
-                      await callback(event.channel, null, msg[1][1]);
-                    }
-                  } catch (error) {
-                    logger.warn(JSON.stringify(error));
-                    await callback(topic, null, msg[1][1]);
-=======
+            logger.debug(`[PERFTEST]{"sid":${event.message},"count":${incoming.length},"redisEventStart":${Date.now()}}`);
             for (const msg of incoming) {
               if (callback) {
                 let obj;
@@ -116,11 +93,11 @@
                 }
                 try {
                   if (isReqRes(obj)) {
+                    logger.debug(`[PERFTEST]{"id":"${obj.id}","sid":${event.message},"redisResFinish":${Date.now()}}`);
                     await callback(event.channel, obj);
                   } else {
                     logger.warn(`Received message of unknown type: '${msg[1][1]}'`);
                     await callback(event.channel, null, msg[1][1]);
->>>>>>> 41353533
                   }
                 } catch (error) {
                   logger.warn(JSON.stringify(error));
