--- conflicted
+++ resolved
@@ -211,24 +211,12 @@
               resBody: body,
             };
             const { reqBody, attachmentInfo, resBody, ...rest } = message;
-<<<<<<< HEAD
             await processMessage({ message, client, topic }).then((result) => {
               logger.info(`Message processed with response ${result} - '${JSON.stringify(rest)}'`);
               logger.debug(`[PERFTEST]{"id":"${message.id}","url":"${message.url.url}","method":"${message.method}","status":${message.statusCode},"proxyResStarts":${message.proxyResStarts},"proxyResFinish":${message.proxyResFinish}}`);
             }).catch((error) => {
               logger.warn(`Error while processing [${message.id}]: ${error}`);
             });
-=======
-            await processMessage({ message, client, topic })
-              .then((result) => {
-                logger.info(
-                  `Message processed with response ${result} - '${JSON.stringify(rest)}'`
-                );
-              })
-              .catch((error) => {
-                logger.warn(`Error while processing [${message.id}]: ${error}`);
-              });
->>>>>>> 41353533
             logger.info(`ProxyRes Completed ${Date.now()}`);
           } catch (error) {
             logger.error(error);
