--- conflicted
+++ resolved
@@ -45,12 +45,8 @@
     "unit-test:fab": "yarn t:store && yarn t:srv && yarn t:repo && yarn t:p-repo && yarn t:rec && yarn t:sub yarn t:qdb"
   },
   "dependencies": {
-<<<<<<< HEAD
     "@fabric-es/operator": "^0.7.6",
     "did-jwt": "^5.0.2",
-=======
-    "@fabric-es/operator": "^0.7.8",
->>>>>>> 9bda6e34
     "dotenv": "^8.1.0",
     "fabric-contract-api": "2.2.1",
     "fabric-network": "2.2.3",
