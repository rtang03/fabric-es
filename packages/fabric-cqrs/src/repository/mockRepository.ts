import filter from 'lodash/filter';
import omit from 'lodash/omit';
import values from 'lodash/values';
import { createCommit } from '../store/utils';
import { Commit, HandlerResponse, Repository } from '../types';

const getHistory = (commits: Commit[]): any[] => {
  const result = [];
  commits.forEach(({ events }) => events.forEach((item) => result.push(item)));
  return result;
};

const getEntities = ({ mockdb, entityName, reducer }) =>
  values(
    values(filter(values(mockdb), { entityName })).reduce(
      (commit: Commit, { entityId, events }: Commit) => {
        commit[entityId] = commit[entityId] || [];
        events.forEach((item) => commit[entityId].push(item));
        return commit;
      },
      {}
    )
  ).map((events) => reducer(events));

export const getMockRepository = <TEntity, TEvent>(
  mockdb: Record<string, Commit>,
  entityName: string,
  reducer: (history) => TEntity
): Pick<
  Repository<TEntity, TEvent>,
  'create' | 'getById' | 'getByEntityName' | 'getCommitById' | 'find' | 'getEntityName'
> => ({
  create: ({ id, enrollmentId }) => ({
    save: ({ events }) => {
      const entity: Commit = createCommit({
        id,
        entityName,
        version: 0,
        events,
      });
      mockdb[entity.commitId] = entity;

      return new Promise((resolve) =>
        setTimeout(
          () =>
            resolve({
              status: 'OK',
              data: { [`${entity.entityName}::${entity.id}`]: omit(entity, ['events']) },
            }),
          50
        )
      );
    },
  }),
  getById: ({ id, enrollmentId }) =>
    new Promise<any>((resolve) => {
      const matched = filter(values<Commit>(mockdb), ({ entityId }) => entityId === id);
      const matchEvents = getHistory(matched);
      setTimeout(
        () =>
          resolve({
            currentState: reducer(matchEvents),
            save: ({ events }) => {
              const entity = createCommit({
                id,
                entityName,
                version: matched.length,
                events,
              });
              mockdb[entity.commitId] = entity;

              return Promise.resolve({
                status: 'OK',
                data: { [`${entity.entityName}::${entity.id}`]: omit(entity, ['events']) },
              });
            },
          }),
        50
      );
    }),
  getByEntityName: () =>
    new Promise((resolve) => {
      setTimeout(
        () =>
          resolve({
            status: 'OK',
            data: getEntities({ entityName, reducer, mockdb }),
          }),
        50
      );
    }),
  getCommitById: ({ id }) =>
    new Promise((resolve) => {
      setTimeout(
        () =>
          resolve({
            status: 'OK',
            data: filter(values<Commit>(mockdb), ({ entityId }) => entityId === id),
          }),
        50
      );
    }),
  find: ({ byId, byDesc }) =>
    new Promise<HandlerResponse<TEntity[]>>((resolve) => {
      setTimeout(() => {
        const entities: TEntity[] = getEntities({
          entityName,
          reducer,
          mockdb,
        });
        const entityArray: any[] = byDesc ? [] : byId ? filter(entities, { id: byId }) : [];

<<<<<<< HEAD
        resolve({ data: entityArray, status: 'OK' });
=======
        entityArray.forEach((entity) => (data[`${entityName}::${entity.id}`] = entity));

        resolve({ data: values(data), status: 'OK' });
>>>>>>> ba12281d
      }, 50);
    }),
  getEntityName: () => entityName,
});<|MERGE_RESOLUTION|>--- conflicted
+++ resolved
@@ -109,14 +109,11 @@
           mockdb,
         });
         const entityArray: any[] = byDesc ? [] : byId ? filter(entities, { id: byId }) : [];
+        const data = {};
 
-<<<<<<< HEAD
-        resolve({ data: entityArray, status: 'OK' });
-=======
         entityArray.forEach((entity) => (data[`${entityName}::${entity.id}`] = entity));
 
         resolve({ data: values(data), status: 'OK' });
->>>>>>> ba12281d
       }, 50);
     }),
   getEntityName: () => entityName,
