--- conflicted
+++ resolved
@@ -3,13 +3,8 @@
 import { Store } from 'redux';
 import type { Logger } from 'winston';
 import { action } from '../store/command';
-<<<<<<< HEAD
-import type { Commit, SaveFcn, Reducer } from '../types';
+import { Commit, SaveFcn, Reducer, trackingReducer } from '../types';
 import { addTimestamp, dispatcher, getHistory, isCommitRecord, replaceTag } from '.';
-=======
-import { Commit, SaveFcn, Reducer, trackingReducer } from '../types';
-import { addTimestamp, dispatcher, getHistory, isCommitRecord } from '.';
->>>>>>> ba12281d
 
 /**
  * get CurrentState by entityId, and return save function
@@ -64,7 +59,7 @@
 
   const save = !data
     ? null
-    : dispatcher<Record<string, Commit>, { events: TEvent[] }>(
+    : dispatcher<Commit, { events: TEvent[] }>(
         ({ tx_id, args: { events } }) =>
           action.create({
             channelName,
@@ -88,7 +83,8 @@
           ErrorAction: action.CREATE_ERROR,
           logger,
           typeGuard: isCommitRecord,
-        }
+        },
+        (result: Record<string, Commit>) => Object.values<Commit>(result)[0]
       );
   return { currentState, save };
 };