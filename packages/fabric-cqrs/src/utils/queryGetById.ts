--- conflicted
+++ resolved
@@ -4,13 +4,8 @@
 import type { Logger } from 'winston';
 import { action as commandAction } from '../store/command';
 import { action } from '../store/query';
-<<<<<<< HEAD
-import type { Commit, SaveFcn, Reducer } from '../types';
+import { Commit, SaveFcn, Reducer, trackingReducer } from '../types';
 import { addTimestamp, dispatcher, getHistory, isCommitRecord, replaceTag } from '.';
-=======
-import { Commit, SaveFcn, Reducer, trackingReducer } from '../types';
-import { addTimestamp, dispatcher, getHistory, isCommitRecord } from '.';
->>>>>>> ba12281d
 
 /**
  * get CurrentState by entityId, and return save function
@@ -59,7 +54,6 @@
     }
   )({ id, entityName });
 
-<<<<<<< HEAD
   if (!reducer)
     return {
       currentState: null,
@@ -74,10 +68,8 @@
       currentState: null,
       save: null,
     };
-=======
-  const currentState: TEntity = data ? reducer(getHistory(data)) : null;
-  if (currentState) Object.assign(currentState, trackingReducer(values(data)));
->>>>>>> ba12281d
+
+  Object.assign(currentState, trackingReducer(values(data)));
 
   const save = !data
     ? null
