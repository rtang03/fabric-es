require('dotenv').config({ path: './.env.dev' });
import { enrollAdmin } from '@fabric-es/operator';
import { Wallets } from 'fabric-network';
import Redis from 'ioredis';
import omit from 'lodash/omit';
import rimraf from 'rimraf';
import {
  commitIndex,
  CounterEvent,
  createQueryDatabase,
  createQueryHandler,
  entityIndex,
} from '..';
import { getNetwork } from '../../services';
import type { Commit, QueryHandler } from '../../types';
import { Counter, reducer } from '../../unit-test-reducer';
import { isCommit, isCommitRecord } from '../../utils';

const caAdmin = process.env.CA_ENROLLMENT_ID_ADMIN;
const caAdminPW = process.env.CA_ENROLLMENT_SECRET_ADMIN;
const caUrl = process.env.ORG_CA_URL;
const channelName = process.env.CHANNEL_NAME;
const connectionProfile = process.env.CONNECTION_PROFILE;
const fabricNetwork = process.env.NETWORK_LOCATION;
const mspId = process.env.MSPID;
const orgAdminId = process.env.ORG_ADMIN_ID;
const orgAdminSecret = process.env.ORG_ADMIN_SECRET;
const walletPath = process.env.WALLET;
const entityName = 'test_subscribe';
const id = `qh_sub_test_001`;
const timestampesOnCreate = [];
const enrollmentId = orgAdminId;
const reducers = { [entityName]: reducer };
let redis: Redis.Redis;
let queryHandler: QueryHandler;

beforeAll(async () => {
  rimraf.sync(`${walletPath}/${orgAdminId}.id`);
  rimraf.sync(`${walletPath}/${caAdmin}.id`);

  try {
    const wallet = await Wallets.newFileSystemWallet(walletPath);

    // Step 1: EnrollAdmin
    await enrollAdmin({
      enrollmentID: orgAdminId,
      enrollmentSecret: orgAdminSecret,
      caUrl,
      connectionProfile,
      fabricNetwork,
      mspId,
      wallet,
    });

    // Step 2: EnrollCaAdmin
    await enrollAdmin({
      enrollmentID: caAdmin,
      enrollmentSecret: caAdminPW,
      caUrl,
      connectionProfile,
      fabricNetwork,
      mspId,
      wallet,
    });

    // localhost:6379
    redis = new Redis();
    const queryDatabase = createQueryDatabase(redis);

    const networkConfig = await getNetwork({
      discovery: true,
      asLocalhost: true,
      channelName,
      connectionProfile,
      wallet,
      enrollmentId,
    });

    queryHandler = createQueryHandler({
      entityNames: [entityName],
      gateway: networkConfig.gateway,
      network: networkConfig.network,
      queryDatabase,
      connectionProfile,
      channelName,
      wallet,
      reducers,
    });

    // tear down
    await queryHandler
      .command_deleteByEntityId(entityName)({ id })
      .then(({ data }) => console.log(data.message))
      .catch((e) => {
        console.error(e);
        process.exit(1);
      });

    await queryHandler
      .query_deleteCommitByEntityName(entityName)()
      .then(({ data }) => console.log(`${data} record(s) deleted`));

    await queryHandler.subscribeHub([entityName]);

    await redis
      .send_command('FT.DROP', ['cidx'])
      .then((result) => console.log(`cidx is dropped: ${result}`))
      .catch((result) => console.log(`cidx is not dropped: ${result}`));

    await redis
      .send_command('FT.CREATE', commitIndex)
      .then((result) => console.log(`cidx is created: ${result}`))
      .catch((result) => console.log(`cidx is not created: ${result}`));

    await redis
      .send_command('FT.DROP', ['eidx'])
      .then((result) => console.log(`eidx is dropped: ${result}`))
      .catch((result) => console.log(`eidx is not dropped: ${result}`));

    await redis
      .send_command('FT.CREATE', entityIndex)
      .then((result) => console.log(`eidx is created: ${result}`))
      .catch((result) => console.log(`eidx is not created: ${result}`));

    return new Promise((done) => setTimeout(() => done(), 3000));
  } catch (e) {
    console.error(e);
    process.exit(1);
  }
});

afterAll(async () => {
  queryHandler.unsubscribeHub();

  // clean up
  await redis
    .send_command('FT.DROP', ['cidx'])
    .then((result) => console.log(`cidx is dropped: ${result}`))
    .catch((result) => console.log(`cidx is not dropped: ${result}`));

  await redis
    .send_command('FT.DROP', ['eidx'])
    .then((result) => console.log(`eidx is dropped: ${result}`))
    .catch((result) => console.log(`eidx is not dropped: ${result}`));

  await queryHandler
    .query_deleteCommitByEntityName(entityName)()
    .then(({ data }) => console.log(`${data} records deleted`))
    .catch((error) => console.log(error));

  return new Promise((done) => setTimeout(() => done(), 1000));
});

describe('Query Handler Tests', () => {
  it('should create #1 record for id', async () =>
    queryHandler
      .create<CounterEvent>(entityName)({ enrollmentId, id })
      .save({
        events: [
          {
            type: 'Increment',
            payload: { id, desc: 'query handler #1 sub-test', tag: 'subcription' },
          },
        ],
      })
      .then(({ data }) => expect(isCommitRecord(data)).toBeTruthy()));

  it('should query_getCommitById', async () =>
    queryHandler
      .getCommitById(entityName)({ id })
      .then(({ data }) => {
        data.forEach((commit) => {
          expect(commit.entityName).toEqual(entityName);
          expect(commit.id).toEqual(id);
          expect(isCommit(commit)).toBeTruthy();
        });
      }));

  it('should create #2 record for id', async () =>
    queryHandler
      .create<CounterEvent>(entityName)({ enrollmentId, id })
      .save({
        events: [
          {
            type: 'Decrement',
            payload: { id, desc: 'query hander #2 sub-test', tag: 'subscription' },
          },
        ],
      })
      .then(({ data }) => expect(isCommitRecord(data)).toBeTruthy()));

  it('should FT.SEARCH by test* : return 2 commit', async () => {
    await new Promise((done) => setTimeout(() => done(), 3000));
    return queryHandler
      .fullTextSearchCommit()({ query: ['test*'] })
      .then(({ data, status }) => {
        expect(status).toEqual('OK');
        expect(Object.keys(data).length).toEqual(2);
        expect(isCommitRecord(data)).toBeTruthy();
      });
  });

  it('should FT.SEARCH by qh* : return 2 commits', async () =>
    queryHandler
      .fullTextSearchCommit()({ query: ['qh*'] })
      .then(({ data, status }) => {
        expect(status).toEqual('OK');
        expect(Object.keys(data).length).toEqual(2);
        expect(isCommitRecord(data)).toBeTruthy();
      }));

  it('should FT.SEARCH by @event:{increment} : return 1 commit', async () =>
    queryHandler
      .fullTextSearchCommit()({ query: ['@event:{increment}'] })
      .then(({ data, status }) => {
        expect(status).toEqual('OK');
        expect(Object.values<Commit>(data as any)[0].events[0].type).toEqual('Increment');
        expect(Object.keys(data).length).toEqual(1);
        expect(isCommitRecord(data)).toBeTruthy();
      }));

  it('should fail to FT.SEARCH: invalid input;', async () =>
    queryHandler
      .fullTextSearchCommit()({ query: ['kljkljkljjkljklj;jkl;'] })
      .then(({ data, status, error }) => {
        expect(status).toEqual('ERROR');
        expect(data).toBeNull();
        expect(error).toContain('Syntax error at offset');
      }));

  it('should FT.SEARCH by test* : return 1 entity', async () =>
    queryHandler
      .fullTextSearchEntity<Counter>()({ query: ['test*'] })
      .then(({ data, status }) => {
        expect(status).toEqual('OK');
        const counter = data[0];
        expect(omit(counter, '_ts', '_created', '_commit', '_reducer', '_timeline')).toEqual({
          id,
          value: 0,
          tag: 'subscription',
          desc: 'query hander #2 sub-test',
          _creator: 'admin-org1.net',
          _event: 'Increment,Decrement',
          _entityName: entityName,
        });
      }));
});

describe('Pagination tests for meta_getByEntityName', () => {
  beforeAll(async () => {
    for await (const i of [1, 2, 3, 4, 5]) {
      timestampesOnCreate.push(Math.floor(Date.now() / 1000));

      await queryHandler
        .create<CounterEvent>(entityName)({ enrollmentId, id: `qh_pag_test_00${i}` })
        .save({
          events: [
            {
              type: i % 2 === 0 ? 'Increment' : 'Decrement',
              payload: {
                id: `qh_pag_test_00${i}`,
                desc: `#${i} pag-test`,
                tag: 'pagination,unit-test',
              },
            },
          ],
        });

      await new Promise((done) => setTimeout(() => done(), 3000));
    }
  });

  it('should meta_getEntityByEntityName: cursor=0, pagesize=2', async () =>
    queryHandler
      .meta_getEntityByEntNameEntId<Counter>(entityName)({
        cursor: 0,
        pagesize: 2,
        sortByField: 'id',
        sort: 'ASC',
      })
      .then(({ data, status }) => {
        expect(status).toEqual('OK');
        expect(data.map(({ id, desc, tag, value }) => ({ id, desc, tag, value }))).toEqual([
          { id: 'qh_pag_test_001', desc: '#1 pag-test', tag: 'pagination,unit_test', value: -1 },
          { id: 'qh_pag_test_002', desc: '#2 pag-test', tag: 'pagination,unit_test', value: 1 },
        ]);
      }));

  it('should meta_getEntityByEntityName: cursor=1, pagesize=2', async () =>
    queryHandler
      .meta_getEntityByEntNameEntId<Counter>(entityName)({
        cursor: 1,
        pagesize: 2,
        sortByField: 'id',
        sort: 'ASC',
      })
      .then(({ data, status }) => {
        expect(status).toEqual('OK');
        expect(data.map(({ id, desc, tag, value }) => ({ id, desc, tag, value }))).toEqual([
          { id: 'qh_pag_test_002', desc: '#2 pag-test', tag: 'pagination,unit_test', value: 1 },
          { id: 'qh_pag_test_003', desc: '#3 pag-test', tag: 'pagination,unit_test', value: -1 },
        ]);
      }));

  it('should meta_getEntityByEntityName: id=001, cursor=0', async () =>
    queryHandler
      .meta_getEntityByEntNameEntId<Counter>(
        entityName,
        'qh_pag_test_001'
      )({
        cursor: 0,
        pagesize: 2,
        sortByField: 'id',
        sort: 'ASC',
      })
      .then(({ data, status }) => {
        expect(status).toEqual('OK');
        expect(data.map(({ id, desc, tag, value }) => ({ id, desc, tag, value }))).toEqual([
          { id: 'qh_pag_test_001', desc: '#1 pag-test', tag: 'pagination,unit_test', value: -1 },
        ]);
      }));

  it('should meta_getEntityByEntityName: cursor=0, pagesize=10', async () =>
    queryHandler
      .meta_getEntityByEntNameEntId<Counter>(
        entityName,
        'qh_pag_test_00*'
      )({
        cursor: 0,
        pagesize: 10,
        sortByField: 'id',
        sort: 'ASC',
      })
      .then(({ data, status }) => {
        expect(status).toEqual('OK');
        expect(data.map(({ id, desc, tag, value }) => ({ id, desc, tag, value }))).toEqual([
          { id: 'qh_pag_test_001', desc: '#1 pag-test', tag: 'pagination,unit_test', value: -1 },
          { id: 'qh_pag_test_002', desc: '#2 pag-test', tag: 'pagination,unit_test', value: 1 },
          { id: 'qh_pag_test_003', desc: '#3 pag-test', tag: 'pagination,unit_test', value: -1 },
          { id: 'qh_pag_test_004', desc: '#4 pag-test', tag: 'pagination,unit_test', value: 1 },
          { id: 'qh_pag_test_005', desc: '#5 pag-test', tag: 'pagination,unit_test', value: -1 },
        ]);
      }));

  it('should meta_getEntityByEntityName: cursor=0, scope=CREATED', async () =>
    queryHandler
      .meta_getEntityByEntNameEntId<Counter>(
        entityName,
        'qh_pag_test_00*'
      )({
        scope: 'CREATED',
        startTime: timestampesOnCreate[1],
        endTime: timestampesOnCreate[3] + 1,
        cursor: 0,
        pagesize: 10,
        sortByField: 'id',
        sort: 'ASC',
      })
      .then(({ data, status }) => {
        expect(status).toEqual('OK');
        expect(data.map(({ id, desc, tag, value }) => ({ id, desc, tag, value }))).toEqual([
          { id: 'qh_pag_test_002', desc: '#2 pag-test', tag: 'pagination,unit_test', value: 1 },
          { id: 'qh_pag_test_003', desc: '#3 pag-test', tag: 'pagination,unit_test', value: -1 },
          { id: 'qh_pag_test_004', desc: '#4 pag-test', tag: 'pagination,unit_test', value: 1 },
        ]);
      }));

  it('should meta_getEntityByEntityName: cursor=0, scope=LAST_MODIFIED', async () =>
    queryHandler
      .meta_getEntityByEntNameEntId<Counter>(
        entityName,
        'qh_pag_test_00*'
      )({
        scope: 'LAST_MODIFIED',
        startTime: timestampesOnCreate[1],
        endTime: timestampesOnCreate[3] + 1,
        cursor: 0,
        pagesize: 10,
        sortByField: 'id',
        sort: 'ASC',
      })
      .then(({ data, status }) => {
        expect(status).toEqual('OK');
        expect(data.map(({ id, desc, tag, value }) => ({ id, desc, tag, value }))).toEqual([
          { id: 'qh_pag_test_002', desc: '#2 pag-test', tag: 'pagination,unit_test', value: 1 },
          { id: 'qh_pag_test_003', desc: '#3 pag-test', tag: 'pagination,unit_test', value: -1 },
          { id: 'qh_pag_test_004', desc: '#4 pag-test', tag: 'pagination,unit_test', value: 1 },
        ]);
      }));

  it('should meta_getEntityByEntityName: creator=enrollmentId', async () =>
    queryHandler
      .meta_getEntityByEntNameEntId<Counter>(
        entityName,
        'qh_pag_test_00*'
      )({
        cursor: 0,
        pagesize: 10,
        sortByField: 'id',
        sort: 'ASC',
        creator: enrollmentId,
      })
      .then(({ data, status }) => {
        expect(status).toEqual('OK');
        expect(data.map(({ id, desc, tag, value }) => ({ id, desc, tag, value }))).toEqual([
          { id: 'qh_pag_test_001', desc: '#1 pag-test', tag: 'pagination,unit_test', value: -1 },
          { id: 'qh_pag_test_002', desc: '#2 pag-test', tag: 'pagination,unit_test', value: 1 },
          { id: 'qh_pag_test_003', desc: '#3 pag-test', tag: 'pagination,unit_test', value: -1 },
          { id: 'qh_pag_test_004', desc: '#4 pag-test', tag: 'pagination,unit_test', value: 1 },
          { id: 'qh_pag_test_005', desc: '#5 pag-test', tag: 'pagination,unit_test', value: -1 },
        ]);
      }));

  it('should meta_getEntityByEntityName: countTotalOnly', async () =>
    queryHandler
      .meta_getEntityByEntNameEntId<Counter>(
        entityName,
        'qh_pag_test_00*'
      )({ cursor: 0, pagesize: 0 })
      .then(({ data, status }) => {
        expect(status).toEqual('OK');
        expect(data).toEqual(5);
      }));

  it('should meta_getCommitByEntityName: cursor=0, pagesize=2', async () =>
    queryHandler
      .meta_getCommitByEntNameEntId(
        entityName,
        'qh_pag_test_00*'
      )({ cursor: 0, pagesize: 2, sortByField: 'id', sort: 'ASC' })
      .then(({ data, status }) => {
        expect(status).toEqual('OK');
        expect(data.map(({ id }) => id)).toEqual(['qh_pag_test_001', 'qh_pag_test_002']);
      }));

  it('should meta_getCommitByEntityName: cursor=1, pagesize=2', async () =>
    queryHandler
      .meta_getCommitByEntNameEntId(
        entityName,
        'qh_pag_test_00*'
      )({ cursor: 1, pagesize: 2, sortByField: 'id', sort: 'ASC' })
      .then(({ data, status }) => {
        expect(status).toEqual('OK');
        expect(data.map(({ id }) => id)).toEqual(['qh_pag_test_002', 'qh_pag_test_003']);
      }));

  it('should meta_getCommitByEntityName: cursor=0, pagesize=10', async () =>
    queryHandler
      .meta_getCommitByEntNameEntId(
        entityName,
        'qh_pag_test_00*'
      )({ cursor: 0, pagesize: 10, sortByField: 'id', sort: 'ASC' })
      .then(({ data, status }) => {
        expect(status).toEqual('OK');
        expect(data.map(({ id }) => id)).toEqual([
          'qh_pag_test_001',
          'qh_pag_test_002',
          'qh_pag_test_003',
          'qh_pag_test_004',
          'qh_pag_test_005',
        ]);
      }));

  it('should meta_getCommitByEntityName: events=increment', async () =>
    queryHandler
      .meta_getCommitByEntNameEntId(
        entityName,
        'qh_pag_test_00*'
      )({ cursor: 0, pagesize: 10, sortByField: 'id', sort: 'ASC', events: ['increment'] })
      .then(({ data, status }) => {
        expect(status).toEqual('OK');
        expect(data.map(({ id }) => id)).toEqual(['qh_pag_test_002', 'qh_pag_test_004']);
      }));

  it('should meta_getCommitByEntityName: startTime/endTime', async () =>
    queryHandler
      .meta_getCommitByEntNameEntId(
        entityName,
        'qh_pag_test_00*'
      )({
        cursor: 0,
        pagesize: 10,
        sortByField: 'id',
        sort: 'ASC',
        startTime: timestampesOnCreate[1],
        endTime: timestampesOnCreate[3] + 1,
      })
      .then(({ data, status }) => {
        expect(status).toEqual('OK');
        expect(data.map(({ id }) => id)).toEqual([
          'qh_pag_test_002',
          'qh_pag_test_003',
          'qh_pag_test_004',
        ]);
      }));

  it('should meta_getCommitByEntityName: startTime/endTime', async () =>
    queryHandler
      .meta_getCommitByEntNameEntId(
        entityName,
        'qh_pag_test_00*'
      )({
        cursor: 0,
        pagesize: 10,
        sortByField: 'id',
        sort: 'ASC',
        startTime: 0,
        endTime: timestampesOnCreate[1] + 1,
      })
      .then(({ data, status }) => {
        expect(status).toEqual('OK');
        expect(data.map(({ id }) => id)).toEqual(['qh_pag_test_001', 'qh_pag_test_002']);
      }));

  it('should meta_getCommitByEntityName: creator=enrollmentId', async () =>
    queryHandler
      .meta_getCommitByEntNameEntId(
        entityName,
        'qh_pag_test_00*'
      )({ cursor: 0, pagesize: 10, sortByField: 'id', sort: 'ASC', creator: enrollmentId })
      .then(({ data, status }) => {
        expect(status).toEqual('OK');
        expect(data.map(({ id }) => id)).toEqual([
          'qh_pag_test_001',
          'qh_pag_test_002',
          'qh_pag_test_003',
          'qh_pag_test_004',
          'qh_pag_test_005',
        ]);
      }));

  it('should meta_getCommitByEntityName: by single event', async () =>
    queryHandler
      .meta_getCommitByEntNameEntId(
        entityName,
        'qh_pag_test_00*'
      )({ cursor: 0, pagesize: 10, sortByField: 'id', sort: 'ASC', events: ['increment'] })
      .then(({ data, status }) => {
        expect(status).toEqual('OK');
        expect(data.map(({ id }) => id)).toEqual(['qh_pag_test_002', 'qh_pag_test_004']);
      }));

  it('should meta_getCommitByEntityName: by events array', async () =>
    queryHandler
      .meta_getCommitByEntNameEntId(
        entityName,
        'qh_pag_test_00*'
      )({
        cursor: 0,
        pagesize: 10,
        sortByField: 'id',
        sort: 'ASC',
        events: ['increment', 'decrement'],
      })
      .then(({ data, status }) => {
        expect(status).toEqual('OK');
        expect(data.map(({ id }) => id)).toEqual([
          'qh_pag_test_001',
          'qh_pag_test_002',
          'qh_pag_test_003',
          'qh_pag_test_004',
          'qh_pag_test_005',
        ]);
      }));

  it('should meta_getCommitByEntityName: countTotalOnly', async () =>
    queryHandler
      .meta_getCommitByEntNameEntId(
        entityName,
        'qh_pag_test_00*'
      )({ cursor: 0, pagesize: 0 })
      .then(({ data, status }) => {
        expect(status).toEqual('OK');
<<<<<<< HEAD
        expect(data).toEqual(5);
=======
        const counter = Object.values(data)[0];
        const key = Object.keys(data)[0];
        expect(key).toEqual(`${entityName}::${id}`);
        expect(omit(counter, 'ts', '_organization')).toEqual({ id, value: 0 });
>>>>>>> ba12281d
      }));
});<|MERGE_RESOLUTION|>--- conflicted
+++ resolved
@@ -242,6 +242,7 @@
           _creator: 'admin-org1.net',
           _event: 'Increment,Decrement',
           _entityName: entityName,
+          _organization: ['Org1MSP'],
         });
       }));
 });
@@ -571,13 +572,6 @@
       )({ cursor: 0, pagesize: 0 })
       .then(({ data, status }) => {
         expect(status).toEqual('OK');
-<<<<<<< HEAD
         expect(data).toEqual(5);
-=======
-        const counter = Object.values(data)[0];
-        const key = Object.keys(data)[0];
-        expect(key).toEqual(`${entityName}::${id}`);
-        expect(omit(counter, 'ts', '_organization')).toEqual({ id, value: 0 });
->>>>>>> ba12281d
       }));
 });