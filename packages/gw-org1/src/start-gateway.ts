--- conflicted
+++ resolved
@@ -9,36 +9,6 @@
 export const startGateway = async () => {
   const app = await createGateway({
     serviceList: [
-<<<<<<< HEAD
-      {
-        name: 'user',
-        url: `http://localhost:${process.env.SERVICE_USER_PORT}/graphql`
-      },
-      {
-        name: 'loan',
-        url: `http://localhost:${process.env.SERVICE_LOAN_PORT}/graphql`
-      },
-      {
-        name: 'document',
-        url: `http://localhost:${process.env.SERVICE_DOCUMENT_PORT}/graphql`
-      },
-      {
-        name: 'private',
-        url: `http://localhost:${process.env.SERVICE_PRIVATE_PORT}/graphql`
-      },
-      {
-        name: 'remote-org2',
-        url: `http://localhost:${process.env.REMOTE_ORG2_PORT}/graphql`
-      },
-      {
-        name: 'remote-org3',
-        url: `http://localhost:${process.env.REMOTE_ORG3_PORT}/graphql`
-      },
-      {
-        name: 'admin',
-        url: `http://localhost:${process.env.ADMINISTRATOR_PORT}/graphql`
-      }
-=======
       { name: 'user',     url: `http://localhost:${process.env.SERVICE_USER_PORT}/graphql` },
       { name: 'loan',     url: `http://localhost:${process.env.SERVICE_LOAN_PORT}/graphql` },
       { name: 'document', url: `http://localhost:${process.env.SERVICE_DOCUMENT_PORT}/graphql` },
@@ -46,7 +16,6 @@
       { name: 'rDocContents', url: `http://localhost:14015/graphql` },
       { name: 'rLoanDetails', url: `http://localhost:14016/graphql` },
       { name: 'admin', url: `http://localhost:${process.env.ADMINISTRATOR_PORT}/graphql` }
->>>>>>> bcfc9b07
     ],
     authenticationCheck,
     useCors: true,
