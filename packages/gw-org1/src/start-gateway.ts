require('./env');
import { createGateway } from '@espresso/gw-node';

const PORT = process.env.GATEWAY_PORT || 4001;
const authenticationCheck =
  process.env.AUTHORIZATION_SERVER_URI ||
  'http://localhost:3301/oauth/authenticate';

export const startGateway = async () => {
  const app = await createGateway({
    serviceList: [
<<<<<<< HEAD
      { name: 'user',     url: `http://localhost:${process.env.SERVICE_USER_PORT}/graphql` },
      { name: 'loan',     url: `http://localhost:${process.env.SERVICE_LOAN_PORT}/graphql` },
      { name: 'document', url: `http://localhost:${process.env.SERVICE_DOCUMENT_PORT}/graphql` },
      { name: 'docContents',  url: `http://localhost:${process.env.PRIVATE_DOC_CONTENTS_PORT}/graphql` },
      { name: 'rDocContents', url: `http://localhost:${process.env.REMOTE_DOC_CONTENTS_PORT}/graphql` },
      { name: 'rLoanDetails', url: `http://localhost:${process.env.REMOTE_LOAN_DETAILS_PORT}/graphql` },
      { name: 'admin', url: `http://localhost:${process.env.ADMINISTRATOR_PORT}/graphql` }
=======
      {
        name: 'user',
        url: `http://${process.env.GATEWAY_HOST}:${process.env.SERVICE_USER_PORT}/graphql`
      },
      {
        name: 'loan',
        url: `http://${process.env.GATEWAY_HOST}:${process.env.SERVICE_LOAN_PORT}/graphql`
      },
      {
        name: 'document',
        url: `http://${process.env.GATEWAY_HOST}:${process.env.SERVICE_DOCUMENT_PORT}/graphql`
      },
      {
        name: 'private',
        url: `http://${process.env.GATEWAY_HOST}:${process.env.SERVICE_PRIVATE_PORT}/graphql`
      },
      {
        name: 'remote-org2',
        url: `http://${process.env.GATEWAY_HOST}:${process.env.REMOTE_ORG2_PORT}/graphql`
      },
      {
        name: 'remote-org3',
        url: `http://${process.env.GATEWAY_HOST}:${process.env.REMOTE_ORG3_PORT}/graphql`
      },
      {
        name: 'admin',
        url: `http://${process.env.GATEWAY_HOST}:${process.env.ADMINISTRATOR_PORT}/graphql`
      }
>>>>>>> c72cf9ec
    ],
    authenticationCheck,
    useCors: true,
    debug: false
  });
  app.listen(PORT, () => {
    console.log(`🚀 Server at http://localhost:${PORT}/graphql`);
  });
};

startGateway().catch(error => {
  console.log(error);
  console.error(error.stack);
  process.exit(0);
});<|MERGE_RESOLUTION|>--- conflicted
+++ resolved
@@ -9,51 +9,20 @@
 export const startGateway = async () => {
   const app = await createGateway({
     serviceList: [
-<<<<<<< HEAD
-      { name: 'user',     url: `http://localhost:${process.env.SERVICE_USER_PORT}/graphql` },
-      { name: 'loan',     url: `http://localhost:${process.env.SERVICE_LOAN_PORT}/graphql` },
-      { name: 'document', url: `http://localhost:${process.env.SERVICE_DOCUMENT_PORT}/graphql` },
-      { name: 'docContents',  url: `http://localhost:${process.env.PRIVATE_DOC_CONTENTS_PORT}/graphql` },
-      { name: 'rDocContents', url: `http://localhost:${process.env.REMOTE_DOC_CONTENTS_PORT}/graphql` },
-      { name: 'rLoanDetails', url: `http://localhost:${process.env.REMOTE_LOAN_DETAILS_PORT}/graphql` },
-      { name: 'admin', url: `http://localhost:${process.env.ADMINISTRATOR_PORT}/graphql` }
-=======
-      {
-        name: 'user',
-        url: `http://${process.env.GATEWAY_HOST}:${process.env.SERVICE_USER_PORT}/graphql`
-      },
-      {
-        name: 'loan',
-        url: `http://${process.env.GATEWAY_HOST}:${process.env.SERVICE_LOAN_PORT}/graphql`
-      },
-      {
-        name: 'document',
-        url: `http://${process.env.GATEWAY_HOST}:${process.env.SERVICE_DOCUMENT_PORT}/graphql`
-      },
-      {
-        name: 'private',
-        url: `http://${process.env.GATEWAY_HOST}:${process.env.SERVICE_PRIVATE_PORT}/graphql`
-      },
-      {
-        name: 'remote-org2',
-        url: `http://${process.env.GATEWAY_HOST}:${process.env.REMOTE_ORG2_PORT}/graphql`
-      },
-      {
-        name: 'remote-org3',
-        url: `http://${process.env.GATEWAY_HOST}:${process.env.REMOTE_ORG3_PORT}/graphql`
-      },
-      {
-        name: 'admin',
-        url: `http://${process.env.GATEWAY_HOST}:${process.env.ADMINISTRATOR_PORT}/graphql`
-      }
->>>>>>> c72cf9ec
+      { name: 'user',         url: `http://${process.env.GATEWAY_HOST}:${process.env.SERVICE_USER_PORT}/graphql` },
+      { name: 'loan',         url: `http://${process.env.GATEWAY_HOST}:${process.env.SERVICE_LOAN_PORT}/graphql` },
+      { name: 'document',     url: `http://${process.env.GATEWAY_HOST}:${process.env.SERVICE_DOCUMENT_PORT}/graphql` },
+      { name: 'docContents',  url: `http://${process.env.GATEWAY_HOST}:${process.env.PRIVATE_DOC_CONTENTS_PORT}/graphql` },
+      { name: 'rDocContents', url: `http://${process.env.GATEWAY_HOST}:${process.env.REMOTE_DOC_CONTENTS_PORT}/graphql` },
+      { name: 'rLoanDetails', url: `http://${process.env.GATEWAY_HOST}:${process.env.REMOTE_LOAN_DETAILS_PORT}/graphql` },
+      { name: 'admin',        url: `http://${process.env.GATEWAY_HOST}:${process.env.ADMINISTRATOR_PORT}/graphql` }
     ],
     authenticationCheck,
     useCors: true,
     debug: false
   });
   app.listen(PORT, () => {
-    console.log(`🚀 Server at http://localhost:${PORT}/graphql`);
+    console.log(`🚀 Server at http://${process.env.GATEWAY_HOST}:${PORT}/graphql`);
   });
 };
 
